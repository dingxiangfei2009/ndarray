#![feature(macro_rules)]
#![feature(default_type_params)] /* Hash<S> */
#![crate_name="ndarray"]
#![crate_type="dylib"]

//! The **ndarray** crate provides the [**Array**](./struct.Array.html) type, an
//! n-dimensional numerical container similar to numpy's ndarray.
//!

extern crate itertools;
#[cfg(complex)]
extern crate num;

use itertools::ItertoolsClonable;
use itertools as it;

use std::fmt;
use std::hash;
use std::kinds;
use std::mem;
use std::num;

<<<<<<< HEAD
pub use dimension::{Dimension, RemoveAxis, Si, S};
=======
pub use dimension::{Dimension, RemoveAxis};
pub use dimension::{d1, d2, d3};
>>>>>>> 3d2feece

pub mod linalg;
mod dimension;

/// Array index type
pub type Ix = u32;
/// Array index type (signed)
pub type Ixs = i32;

unsafe fn to_ref<A>(ptr: *const A) -> &'static A {
    mem::transmute(ptr)
}

unsafe fn to_ref_mut<A>(ptr: *mut A) -> &'static mut A {
    mem::transmute(ptr)
}

/// The **Array** type is an *N-dimensional array*.
///
/// A reference counted array with copy-on-write mutability.
///
/// The array is a container of numerical use, supporting
/// all mathematical operators by applying them elementwise.
///
/// The array is both a view and a shared owner of its data. Some methods,
/// for example [*slice()*](#method.slice), merely change the view of the data,
/// while methods like [*iadd()*](#method.iadd) allow mutating the element
/// values.
///
/// Calling a method for mutating elements, for example 
/// [*at_mut()*](#method.at_mut), [*iadd()*](#method.iadd) or
/// [*iter_mut()*](#method.iter_mut) will break sharing and require a clone of
/// the data (if it is not uniquely held).
///
/// ## Method Conventions
///
/// Methods mutating the view or array elements in place use an *i* prefix,
/// for example *slice* vs. *islice* and *add* vs *iadd*.
///
/// ## Broadcasting
///
/// Arrays support limited *broadcasting*, where arithmetic operations with
/// array operands of different sizes can be carried out by repeating the
/// elements of the smaller dimension array.
///
/// ```
/// use ndarray::arr2;
///
/// let a = arr2::<f32>([[1., 2.],
///                      [3., 4.]]);
/// let b = arr2::<f32>([[0., 1.]]);
///
/// let c = arr2::<f32>([[1., 3.],
///                      [3., 5.]]);
/// // We can add because the shapes are compatible even if not equal.
/// assert!(
///     c == a + b
/// );
/// ```
///
pub struct Array<A, D> {
    // FIXME: Unsafecell around vec needed?
    /// Rc data when used as view, Uniquely held data when being mutated
    data: std::rc::Rc<Vec<A>>,
    /// A pointer into the buffer held by data, may point anywhere
    /// in its range.
    ptr: *mut A,
    /// The size of each axis
    dim: D,
    /// The element count stride per axis. To be parsed as `int`.
    strides: D,
}

impl<A, D: Clone> Clone for Array<A, D>
{
    fn clone(&self) -> Array<A, D> {
        Array {
            data: self.data.clone(),
            ptr: self.ptr,
            dim: self.dim.clone(),
            strides: self.strides.clone(),
        }
    }
}

impl<A: Clone + num::Zero, D: Dimension> Array<A, D>
{
    /// Construct an Array with zeros.
    pub fn zeros(dim: D) -> Array<A, D>
    {
        Array::from_elem(dim, num::zero())
    }
}

impl<A: Clone, D: Dimension> Array<A, D>
{
    /// Construct an Array with copies of `elem`.
    pub fn from_elem(dim: D, elem: A) -> Array<A, D> {
        let v = Vec::from_elem(dim.size(), elem);
        unsafe {
            Array::from_vec_dim(dim, v)
        }
    }
}

impl<A> Array<A, Ix>
{
    /// Create a one-dimensional array from a vector (no allocation needed).
    pub fn from_vec(v: Vec<A>) -> Array<A, Ix> {
        unsafe {
            Array::from_vec_dim(v.len() as Ix, v)
        }
    }

    /// Create a one-dimensional array from an iterator.
    pub fn from_iter<I: Iterator<A>>(mut it: I) -> Array<A, Ix> {
        Array::from_vec(it.collect())
    }

}

/// Collapse axis `axis` and shift so that only subarray `index` is
/// available.
///
/// **Fail** if `index` is larger than the size of the axis
// FIXME: Move to Dimension trait
fn do_sub<A, D: Dimension, P: Copy + RawPtr<A>>(dims: &mut D, ptr: &mut P, strides: &D,
                           axis: uint, index: Ix)
{
    let dim = dims.slice()[axis];
    let stride = strides.slice()[axis] as int;
    assert!(index < dim);
    dims.slice_mut()[axis] = 1;
    let off = stride * index as int;
    unsafe {
        *ptr = ptr.offset(off);
    }
}

impl<A, D: Dimension> Array<A, D>
{
    /// Create an array from a vector (with no allocation needed).
    ///
    /// Unsafe because dimension is unchecked, and must be correct.
    pub unsafe fn from_vec_dim(dim: D, mut v: Vec<A>) -> Array<A, D> {
        Array {
            ptr: v.as_mut_ptr(),
            data: std::rc::Rc::new(v),
            strides: dim.default_strides(),
            dim: dim
        }
    }

    /// Return the shape of the array.
    pub fn dim(&self) -> D {
        self.dim.clone()
    }

    /// Return the shape of the array as a slice.
    pub fn shape(&self) -> &[Ix] {
        self.dim.slice()
    }

    /// Return `true` if the array data is laid out in
    /// contiguous “C order” where the last index is the most rapidly
    /// varying.
    ///
    /// Return `false` otherwise, i.e the array is possibly not
    /// contiguous in memory, it has custom strides, etc.
    pub fn is_standard_layout(&self) -> bool
    {
        self.strides == self.dim.default_strides()
    }

    /// Return a slice of the array's backing data in memory order.
    ///
    /// **Note:** Data memory order may not correspond to the index order
    /// of the array. Neither is the raw data slice is restricted to just the
    /// Array's view.
    pub fn raw_data<'a>(&'a self) -> &'a [A]
    {
        self.data.as_slice()
    }

    /// Return a sliced array.
    ///
    /// **Fail** if `indexes` does not match the number of array axes.
    pub fn slice(&self, indexes: &[Si]) -> Array<A, D>
    {
        let mut arr = self.clone();
        arr.islice(indexes);
        arr
    }

    /// Slice the array's view in place.
    ///
    /// **Fail** if `indexes` does not match the number of array axes.
    pub fn islice(&mut self, indexes: &[Si])
    {
        let offset = Dimension::do_slices(&mut self.dim, &mut self.strides, indexes);
        unsafe {
            self.ptr = self.ptr.offset(offset);
        }
    }

    /// Return an iterator over a sliced view.
    ///
    /// **Fail** if `indexes` does not match the number of array axes.
    pub fn slice_iter<'a>(&'a self, indexes: &[Si]) -> Elements<'a, A, D>
    {
        let mut it = self.iter();
        let offset = Dimension::do_slices(&mut it.inner.dim, &mut it.inner.strides, indexes);
        unsafe {
            it.inner.ptr = it.inner.ptr.offset(offset);
        }
        it
    }

    /// Return a reference to the element at `index`, or return `None`
    /// if the index is out of bounds.
    pub fn at<'a>(&'a self, index: D) -> Option<&'a A> {
        self.dim.stride_offset_checked(&self.strides, &index)
            .map(|offset| unsafe {
                to_ref(self.ptr.offset(offset) as *const _)
            })
    }

    /// Perform *unchecked* array indexing.
    ///
    /// Return a reference to the element at `index`.
    ///
    /// **Note:** only unchecked for non-debug builds of ndarray.
    #[inline]
    pub unsafe fn uchk_at<'a>(&'a self, index: D) -> &'a A {
        debug_assert!(self.dim.stride_offset_checked(&self.strides, &index).is_some());
        let off = Dimension::stride_offset(&index, &self.strides);
        to_ref(self.ptr.offset(off) as *const _)
    }

    /// Perform *unchecked* array indexing.
    ///
    /// Return a mutable reference to the element at `index`.
    ///
    /// **Note:** Only unchecked for non-debug builds of ndarray.<br>
    /// **Note:** The array must be uniquely held when mutating it.
    #[inline]
    pub unsafe fn uchk_at_mut<'a>(&'a mut self, index: D) -> &'a mut A {
        debug_assert!(std::rc::is_unique(&self.data));
        debug_assert!(self.dim.stride_offset_checked(&self.strides, &index).is_some());
        let off = Dimension::stride_offset(&index, &self.strides);
        to_ref_mut(self.ptr.offset(off))
    }

    /// Return a protoiterator
    fn base_iter<'a>(&'a self) -> Baseiter<'a, A, D>
    {
        Baseiter {
            ptr: self.ptr,
            dim: self.dim.clone(),
            strides: self.strides.clone(),
            index: self.dim.first_index(),
            life: kinds::marker::ContravariantLifetime,
        }
    }

    /// Return an iterator of references to the elements of the array.
    ///
    /// Iterator element type is `&'a A`.
    pub fn iter<'a>(&'a self) -> Elements<'a, A, D>
    {
        Elements { inner: self.base_iter() }
    }

    /// Return an iterator of references to the elements of the array.
    ///
    /// Iterator element type is `(D, &'a A)`.
    pub fn indexed_iter<'a>(&'a self) -> IndexedElements<'a, A, D>
    {
        IndexedElements { inner: self.base_iter() }
    }

    /// Collapse dimension `axis` into length one,
    /// and select the subview of `index` along that axis.
    ///
    /// **Fail** if `index` is past the length of the axis.
    pub fn isubview(&mut self, axis: uint, index: Ix)
    {
        do_sub(&mut self.dim, &mut self.ptr, &self.strides, axis, index)
    }

    /// Act like a larger size and/or shape array by *broadcasting*
    /// into a larger shape, if possible.
    ///
    /// Return `None` if shapes can not be broadcast together.
    ///
    /// ## Background
    ///
    ///  * Two axes are compatible if they are equal, or one of them is 1.
    ///  * In this instance, only the axes of the smaller side (self) can be 1.
    ///
    /// Compare axes beginning with the *last* axis of each shape.
    ///
    /// For example (1, 2, 4) can be broadcast into (7, 6, 2, 4)
    /// because its axes are either equal or 1 (or missing);
    /// while (2, 2) can *not* be broadcast into (2, 4).
    ///
    /// The implementation creates an iterator with strides set to 0 for the
    /// axes that are to be repeated.
    ///
    /// See broadcasting documentation for Numpy for more information.
    pub fn broadcast_iter<'a, E: Dimension>(&'a self, dim: E)
        -> Option<Elements<'a, A, E>>
    {
        /// Return new stride when trying to grow `from` into shape `to`
        ///
        /// Broadcasting works by returning a "fake stride" where elements
        /// to repeat are in axes with 0 stride, so that several indexes point
        /// to the same element.
        ///
        /// **Note:** Cannot be used for mutable iterators, since repeating
        /// elements would create aliasing pointers.
        fn upcast<D: Dimension, E: Dimension>(to: &D, from: &E, stride: &E) -> Option<D> {
            let mut new_stride = to.clone();
            // begin at the back (the least significant dimension)
            // size of the axis has to either agree or `from` has to be 1
            if to.ndim() < from.ndim() {
                return None
            }

            {
                let mut new_stride_iter = new_stride.slice_mut().mut_iter().rev();
                for ((er, es), dr) in from.slice().iter().rev()
                                        .zip(stride.slice().iter().rev())
                                        .zip(new_stride_iter.by_ref())
                {
                    /* update strides */
                    if *dr == *er {
                        /* keep stride */
                        *dr = *es;
                    } else if *er == 1 {
                        /* dead dimension, zero stride */
                        *dr = 0
                    } else {
                        return None;
                    }
                }

                /* set remaining strides to zero */
                for dr in new_stride_iter {
                    *dr = 0;
                }
            }
            Some(new_stride)
        }

        let broadcast_strides = 
            match upcast(&dim, &self.dim, &self.strides) {
                Some(st) => st,
                None => return None,
            };
        let base = Baseiter {
            ptr: self.ptr,
            strides: broadcast_strides,
            index: dim.first_index(),
            dim: dim,
            life: kinds::marker::ContravariantLifetime,
        };
        Some(Elements{inner: base})
    }

    #[inline(never)]
    fn broadcast_iter_unwrap<'a, E: Dimension>(&'a self, dim: E)
        -> Elements<'a, A, E>
    {
        match self.broadcast_iter(dim.clone()) {
            Some(it) => it,
            None => fail!("Could not broadcast array from shape {} into: {}",
                          self.shape(), dim.slice())
        }
    }

    /// Swap axes `ax` and `bx`.
    ///
    /// **Fail** if the axes are out of bounds.
    pub fn swap_axes(&mut self, ax: uint, bx: uint)
    {
        self.dim.slice_mut().swap(ax, bx);
        self.strides.slice_mut().swap(ax, bx);
    }

    /// One-dimensional iterator along `axis`, starting at `from`.
    pub fn iter1d<'b>(&'b self, axis: uint, from: &D) -> it::Stride<'b, A> {
        let dim = self.dim.slice()[axis];
        let stride = self.strides.slice()[axis];
        let off = self.dim.stride_offset_checked(&self.strides, from).unwrap();
        let ptr = unsafe {
            self.ptr.offset(off)
        };
        unsafe {
            stride_new(ptr as *const _, dim as uint, stride as int)
        }
    }

    // Return (length, stride) for diagonal
    fn diag_params(&self) -> (uint, int)
    {
        /* empty shape has len 1 */
        let len = self.dim.slice().iter().clones().min().unwrap_or(1);
        let stride = self.strides.slice().iter()
                        .map(|x| *x as int)
                        .fold(0i, |s, a| s + a as int);
        return (len as uint, stride)
    }

    /// Return an iterator over the diagonal elements of the array.
    pub fn diag_iter<'a>(&'a self) -> it::Stride<'a, A> {
        let (len, stride) = self.diag_params();
        unsafe {
            stride_new(self.ptr as *const _, len, stride)
        }
    }

    /// Return the diagonal as a one-dimensional array.
    pub fn diag(&self) -> Array<A, Ix> {
        let (len, stride) = self.diag_params();
        Array {
            data: self.data.clone(),
            ptr: self.ptr,
            dim: len as Ix,
            strides: stride as Ix,
        }
    }
}

impl<A, D: RemoveAxis<E>, E: Dimension> Array<A, D>
{
    /// Select the subview `index` along `axis` and return an
    /// array with that axis removed.
    ///
    /// **Fail** if `index` is past the length of the axis.
    ///
    /// ```
    /// use ndarray::{arr1, arr2};
    ///
    /// let a = arr2::<f32>([[1., 2.],
    ///                      [3., 4.]]);
    ///
    /// assert!(
    ///     a.subview(0, 0) == arr1([1., 2.]) &&
    ///     a.subview(1, 1) == arr1([2., 4.])
    /// );
    /// ```
    pub fn subview(&self, axis: uint, index: Ix) -> Array<A, E>
    {
        let mut res = self.clone();
        res.isubview(axis, index);
        // don't use reshape -- we always know it will fit the size,
        // and we can use remove_axis on the strides as well
        Array{
            data: res.data,
            ptr: res.ptr,
            dim: res.dim.remove_axis(axis),
            strides: res.strides.remove_axis(axis),
        }
    }

    /*
    pub fn sub_iter<'a>(&'a self, axis: uint, index: uint) -> Elements<'a, A, E>
    {
        let mut it = self.iter();
        do_sub(&mut it.dim, &mut it.ptr, &it.strides, axis, index);
        Elements {
            ptr: it.ptr,
            dim: it.dim.remove_axis(axis),
            strides: it.strides.remove_axis(axis),
            index: Some(Default::default()),
            life: it.life,
        }
    }
    */
}

impl<'a, A, D: Dimension> Index<D, A> for Array<A, D>
{
    #[inline]
    fn index(&self, index: &D) -> &A {
        self.at(index.clone()).unwrap()
    }
}

impl<A: Clone, D: Dimension> Array<A, D>
{
    /// Make the array unshared.
    ///
    /// This method is mostly only useful with unsafe code.
    pub fn ensure_unique(&mut self)
    {
        if std::rc::is_unique(&self.data) {
            return
        }
        if self.dim.size() <= self.data.len() / 2 {
            unsafe {
                *self = Array::from_vec_dim(self.dim.clone(),
                                            self.iter().clones().collect());
            }
            return;
        }
        let our_off = (self.ptr as int - self.data.as_ptr() as int)
            / mem::size_of::<A>() as int;
        let rvec = self.data.make_unique();
        unsafe {
            self.ptr = rvec.as_mut_ptr().offset(our_off);
        }
    }

    /// Return a mutable reference to the element at `index`, or return `None`
    /// if the index is out of bounds.
    pub fn at_mut<'a>(&'a mut self, index: D) -> Option<&'a mut A> {
        self.ensure_unique();
        self.dim.stride_offset_checked(&self.strides, &index)
            .map(|offset| unsafe {
                to_ref_mut(self.ptr.offset(offset))
            })
    }

    /// Return an iterator of mutable references to the elements of the array.
    ///
    /// Iterator element type is `&'a mut A`.
    pub fn iter_mut<'a>(&'a mut self) -> ElementsMut<'a, A, D>
    {
        self.ensure_unique();
        ElementsMut { inner: self.base_iter(), nocopy: kinds::marker::NoCopy }
    }

    /// Return an iterator of indexes and mutable references to the elements of the array.
    ///
    /// Iterator element type is `(D, &'a mut A)`.
    pub fn indexed_iter_mut<'a>(&'a mut self) -> IndexedElementsMut<'a, A, D>
    {
        self.ensure_unique();
        IndexedElementsMut { inner: self.base_iter(), nocopy: kinds::marker::NoCopy }
    }

    /// Return an iterator of mutable references into the sliced view
    /// of the array.
    ///
    /// Iterator element type is `&'a mut A`.
    ///
    /// **Fail** if `indexes` does not match the number of array axes.
    pub fn slice_iter_mut<'a>(&'a mut self, indexes: &[Si]) -> ElementsMut<'a, A, D>
    {
        let mut it = self.iter_mut();
        let offset = Dimension::do_slices(&mut it.inner.dim, &mut it.inner.strides, indexes);
        unsafe {
            it.inner.ptr = it.inner.ptr.offset(offset);
        }
        it
    }


    /// Select the subview `index` along `axis` and return an iterator
    /// of the subview.
    ///
    /// Iterator element type is `&'a mut A`.
    ///
    /// **Fail** if `axis` or `index` is out of bounds.
    pub fn sub_iter_mut<'a>(&'a mut self, axis: uint, index: Ix)
        -> ElementsMut<'a, A, D>
    {
        let mut it = self.iter_mut();
        do_sub(&mut it.inner.dim, &mut it.inner.ptr, &it.inner.strides, axis, index);
        it
    }

    /// Return an iterator over the diagonal elements of the array.
    pub fn diag_iter_mut<'a>(&'a mut self) -> it::StrideMut<'a, A> {
        self.ensure_unique();
        let (len, stride) = self.diag_params();
        unsafe {
            stride_mut(self.ptr, len, stride)
        }
    }

    /// Return a mutable slice of the array's backing data in memory order.
    ///
    /// **Note:** Data memory order may not correspond to the index order
    /// of the array. Neither is the raw data slice is restricted to just the
    /// array's view.
    ///
    /// **Note:** The data is uniquely held and nonaliased
    /// while it is mutably borrowed.
    pub fn raw_data_mut<'a>(&'a mut self) -> &'a mut [A]
    {
        self.data.make_unique().as_mut_slice()
    }


    /// Transform the array into `shape`; any other shape
    /// with the same number of elements is accepted.
    ///
    /// **Fail** if sizes are incompatible.
    ///
    /// ```
    /// use ndarray::arr1;
    ///
    /// arr1::<f32>([1., 2., 3., 4.]).reshape((2u, 2u));
    /// ```
    pub fn reshape<E: Dimension>(&self, shape: E) -> Array<A, E> {
        if shape.size() != self.dim.size() {
            fail!("Incompatible sizes in reshape, attempted from: {}, to: {}",
                  self.dim.slice(), shape.slice())
        }
        // Check if contiguous, if not => copy all, else just adapt strides
        if self.is_standard_layout() {
            let cl = self.clone();
            Array{
                data: cl.data,
                ptr: cl.ptr,
                strides: shape.default_strides(),
                dim: shape,
            }
        } else {
            let v = self.iter().map(|x| x.clone()).collect::<Vec<A>>();
            unsafe {
                Array::from_vec_dim(shape, v)
            }
        }
    }

    /// Perform an elementwise assigment to `self` from `other`.
    ///
    /// If their shapes disagree, `other` is broadcast to the shape of `self`.
    ///
    /// **Fail** if broadcasting isn't possible.
    pub fn assign<E: Dimension>(&mut self, other: &Array<A, E>)
    {
        if self.shape() == other.shape() {
            for (x, y) in self.iter_mut().zip(other.iter()) {
                *x = y.clone();
            }
        } else {
            let other_iter = other.broadcast_iter_unwrap(self.dim());
            for (x, y) in self.iter_mut().zip(other_iter) {
                *x = y.clone();
            }
        }
    }

    /// Perform an elementwise assigment to `self` from scalar `x`.
    pub fn assign_scalar(&mut self, x: &A)
    {
        for elt in self.iter_mut() {
            *elt = x.clone();
        }
    }
}

impl<'a, A: Clone, D: Dimension> IndexMut<D, A> for Array<A, D>
{
    #[inline]
    fn index_mut(&mut self, index: &D) -> &mut A {
        self.at_mut(index.clone()).unwrap()
    }
}

unsafe fn stride_new<A>(ptr: *const A, len: uint, stride: int) -> it::Stride<'static, A>
{
    it::Stride::from_ptr_len(ptr, len, stride)
}

// NOTE: lifetime
unsafe fn stride_mut<A>(ptr: *mut A, len: uint, stride: int) -> it::StrideMut<'static, A>
{
    it::StrideMut::from_ptr_len(ptr, len, stride)
}

/// Return a zero-dimensional array with the element `x`.
pub fn arr0<A>(x: A) -> Array<A, ()>
{
    let mut v = Vec::with_capacity(1);
    v.push(x);
    unsafe { Array::from_vec_dim((), v) }
}

/// Return a one-dimensional array with elements from `xs`.
pub fn arr1<A: Clone>(xs: &[A]) -> Array<A, Ix>
{
    Array::from_vec(xs.to_vec())
}

/// Return a two-dimensional array with elements from `xs`.
///
/// **Fail** if the slices are not all of the same length.
///
/// ```
/// use ndarray::arr2;
///
/// let a = arr2([[1, 2, 3],
///               [4, 5, 6i]]);
/// assert!(
///     a.shape() == &[2, 3]
/// );
/// ```
pub fn arr2<A: Clone>(xs: &[&[A]]) -> Array<A, (Ix, Ix)>
{
    unsafe {
        let (m, n) = (xs.len() as Ix, xs.get(0).map_or(0, |snd| snd.len() as Ix));
        let dim = (m, n);
        let mut result = Vec::<A>::with_capacity(dim.size());
        for &snd in xs.iter() {
            assert!(snd.len() as Ix == n);
            result.extend(snd.iter().clones())
        }
        Array::from_vec_dim(dim, result)
    }
}

impl<A: Clone + Add<A, A>,
     D: RemoveAxis<E>, E: Dimension>
    Array<A, D>
{
    /// Return sum along `axis`.
    ///
    /// ```
    /// use ndarray::{arr0, arr1, arr2};
    ///
    /// let a = arr2::<f32>([[1., 2.],
    ///                      [3., 4.]]);
    /// assert!(
    ///     a.sum(0) == arr1([4., 6.]) &&
    ///     a.sum(1) == arr1([3., 7.]) &&
    ///
    ///     a.sum(0).sum(0) == arr0(10.)
    /// );
    /// ```
    ///
    /// **Fail** if `axis` is out of bounds.
    pub fn sum(&self, axis: uint) -> Array<A, E>
    {
        let n = self.shape()[axis];
        let mut res = self.subview(axis, 0);
        for i in range(1, n) {
            res.iadd(&self.subview(axis, i))
        }
        res
    }
}

impl<A: Clone + linalg::Field,
     D: RemoveAxis<E>, E: Dimension>
    Array<A, D>
{
    /// Return mean along `axis`.
    ///
    /// **Fail** if `axis` is out of bounds.
    pub fn mean(&self, axis: uint) -> Array<A, E>
    {
        let n = self.shape()[axis];
        let mut sum = self.sum(axis);
        let one = num::one::<A>();
        let mut cnt = one.clone();
        for i in range(1, n) {
            cnt = cnt + one;
        }
        for elt in sum.iter_mut() {
            *elt = *elt / cnt;
        }
        sum
    }
}

impl<A> Array<A, (Ix, Ix)>
{
    /// Return an iterator over the elements of row `index`.
    ///
    /// **Fail** if `index` is out of bounds.
    pub fn row_iter<'a>(&'a self, index: Ix) -> it::Stride<'a, A>
    {
        let (m, n) = self.dim;
        let (sr, sc) = self.strides;
        let (sr, sc) = (sr as int, sc as int);
        assert!(index < m);
        unsafe {
            stride_new(self.ptr.offset(sr * index as int) as *const A, n as uint, sc)
        }
    }

    /// Return an iterator over the elements of column `index`.
    ///
    /// **Fail** if `index` is out of bounds.
    pub fn col_iter<'a>(&'a self, index: Ix) -> it::Stride<'a, A>
    {
        let (m, n) = self.dim;
        let (sr, sc) = self.strides;
        let (sr, sc) = (sr as int, sc as int);
        assert!(index < n);
        unsafe {
            stride_new(self.ptr.offset(sc * index as int) as *const A, m as uint, sr)
        }
    }
}


// Matrix multiplication only defined for simple types to
// avoid trouble with failing + and *, and destructors
impl<'a, A: Copy + linalg::Ring> Array<A, (Ix, Ix)>
{
    /// Perform matrix multiplication of rectangular arrays `self` and `other`.
    ///
    /// The array sizes must agree in the way that
    /// if `self` is *M* × *N*, then `other` is *N* × *K*.
    ///
    /// Return a result array with shape *M* × *K*.
    ///
    /// **Fail** if sizes are incompatible.
    ///
    /// ```
    /// use ndarray::arr2;
    ///
    /// let a = arr2::<f32>([[1., 2.],
    ///                      [0., 1.]]);
    /// let b = arr2::<f32>([[1., 2.],
    ///                      [2., 3.]]);
    ///
    /// assert!(
    ///     a.mat_mul(&b) == arr2([[5., 8.],
    ///                            [2., 3.]])
    /// );
    /// ```
    ///
    pub fn mat_mul(&self, other: &Array<A, (Ix, Ix)>) -> Array<A, (Ix, Ix)>
    {
        let ((m, a), (b, n)) = (self.dim, other.dim);
        let (self_columns, other_rows) = (a, b);
        assert!(self_columns == other_rows);

        // Avoid initializing the memory in vec -- set it during iteration
        let mut res_elems = Vec::<A>::with_capacity(m as uint * n as uint);
        unsafe {
            res_elems.set_len(m as uint * n as uint);
        }
        let mut i = 0;
        let mut j = 0;
        for rr in res_elems.mut_iter() {
            unsafe {
                let dot = range(0, a).fold(num::zero::<A>(),
                    |s, k| s + *self.uchk_at((i, k)) * *other.uchk_at((k, j))
                );
                std::ptr::write(rr, dot);
            }
            j += 1;
            if j == n {
                j = 0;
                i += 1;
            }
        }
        unsafe {
            Array::from_vec_dim((m, n), res_elems)
        }
    }

    /// Perform the matrix multiplication of the rectangular array `self` and
    /// column vector `other`.
    ///
    /// The array sizes must agree in the way that
    /// if `self` is *M* × *N*, then `other` is *N*.
    ///
    /// Return a result array with shape *M*.
    ///
    /// **Fail** if sizes are incompatible.
    pub fn mat_mul_col(&self, other: &Array<A, Ix>) -> Array<A, Ix>
    {
        let ((m, a), n) = (self.dim, other.dim);
        let (self_columns, other_rows) = (a, n);
        assert!(self_columns == other_rows);

        // Avoid initializing the memory in vec -- set it during iteration
        let mut res_elems = Vec::<A>::with_capacity(m as uint);
        unsafe {
            res_elems.set_len(m as uint);
        }
        let mut i = 0;
        for rr in res_elems.mut_iter() {
            unsafe {
                let dot = range(0, a).fold(num::zero::<A>(),
                    |s, k| s + *self.uchk_at((i, k)) * *other.uchk_at(k)
                );
                std::ptr::write(rr, dot);
            }
            i += 1;
        }
        unsafe {
            Array::from_vec_dim(m, res_elems)
        }
    }
}



fn format_array<A, D: Dimension>(view: &Array<A, D>, f: &mut fmt::Formatter,
                                 format: |&mut fmt::Formatter, &A| -> fmt::Result)
                                -> fmt::Result
{
    let sz = view.dim.slice().len();
    if sz > 0 && f.width.is_none() {
        f.width = Some(4)
    }
    // None will be an empty iter.
    let mut last_index = match view.dim.first_index() {
        None => view.dim.clone(),
        Some(ix) => ix,
    };
    for _ in range(0, sz) {
        try!(write!(f, "["));
    }
    let mut first = true;
    // Simply use the indexed iterator, and take the index wraparounds
    // as cues for when to add []'s and how many to add.
    for (index, elt) in view.indexed_iter() {
        let mut update_index = false;
        for (i, (a, b)) in index.slice().iter().take(sz-1)
                        .zip(last_index.slice().iter())
                        .enumerate()
        {
            if a != b {
                // New row.
                // # of ['s needed
                let n = sz - i - 1;
                for _ in range(0, n) {
                    try!(write!(f, "]"));
                }
                try!(write!(f, ","));
                if f.flags & (1u << (fmt::rt::FlagAlternate as uint)) == 0 {
                    try!(write!(f, "\n"));
                }
                for _ in range(0, sz - n) {
                    try!(write!(f, " "));
                }
                for _ in range(0, n) {
                    try!(write!(f, "["));
                }
                first = true;
                update_index = true;
                break;
            }
        }
        if !first {
            try!(write!(f, ", "));
        }
        first = false;
        try!(format(f, elt));

        if update_index {
            last_index = index;
        }
    }
    for _ in range(0, sz) {
        try!(write!(f, "]"));
    }
    Ok(())
}

// NOTE: We can impl other fmt traits here
impl<'a, A: fmt::Show, D: Dimension> fmt::Show for Array<A, D>
{
    /// Format the array using `Show` and apply the formatting parameters used
    /// to each element.
    ///
    /// The array is shown in multiline style, unless the alternate form 
    /// is used -- i.e. `{:#}`.
    fn fmt(&self, f: &mut fmt::Formatter) -> fmt::Result {
        format_array(self, f, |f, elt| elt.fmt(f))
    }
}

impl<'a, A: fmt::LowerExp, D: Dimension> fmt::LowerExp for Array<A, D>
{
    /// Format the array using `LowerExp` and apply the formatting parameters used
    /// to each element.
    ///
    /// The array is shown in multiline style, unless the alternate form
    /// is used -- i.e. `{:#e}`.
    fn fmt(&self, f: &mut fmt::Formatter) -> fmt::Result {
        format_array(self, f, |f, elt| elt.fmt(f))
    }
}

impl<'a, A: fmt::UpperExp, D: Dimension> fmt::UpperExp for Array<A, D>
{
    /// Format the array using `UpperExp` and apply the formatting parameters used
    /// to each element.
    ///
    /// The array is shown in multiline style, unless the alternate form
    /// is used -- i.e. `{:#E}`.
    fn fmt(&self, f: &mut fmt::Formatter) -> fmt::Result {
        format_array(self, f, |f, elt| elt.fmt(f))
    }
}

// Array OPERATORS

impl<A: PartialEq, D: Dimension>
PartialEq for Array<A, D>
{
    /// Return `true` if all elements of `self` and `other` are equal.
    ///
    /// **Fail** if shapes are not equal.
    fn eq(&self, other: &Array<A, D>) -> bool
    {
        assert!(self.shape() == other.shape());
        self.iter().zip(other.iter()).all(|(a, b)| a == b)
    }
}

impl<A: Eq, D: Dimension>
Eq for Array<A, D> {}

macro_rules! impl_binary_op(
    ($trt:ident, $mth:ident, $imethod:ident, $imth_scalar:ident) => (
impl<A: Clone + $trt<A, A>, D: Dimension>
Array<A, D>
{
    /// Perform an elementwise arithmetic operation between `self` and `other`,
    /// *in place*.
    ///
    /// If their shapes disagree, `other` is broadcast to the shape of `self`.
    ///
    /// **Fail** if broadcasting isn't possible.
    pub fn $imethod <E: Dimension> (&mut self, other: &Array<A, E>)
    {
        if self.dim.ndim() == other.dim.ndim() &&
            self.shape() == other.shape() {
            for (x, y) in self.iter_mut().zip(other.iter()) {
                *x = (*x). $mth (y);
            }
        } else {
            let other_iter = other.broadcast_iter_unwrap(self.dim());
            for (x, y) in self.iter_mut().zip(other_iter) {
                *x = (*x). $mth (y);
            }
        }
    }

    /// Perform an elementwise arithmetic operation between `self` and the scalar `x`,
    /// *in place*.
    pub fn $imth_scalar (&mut self, x: &A)
    {
        for elt in self.iter_mut() {
            *elt = elt. $mth (x);
        }
    }
}

impl<A: $trt<A, A>, D: Dimension, E: Dimension>
$trt<Array<A, E>, Array<A, D>> for Array<A, D>
{
    /// Perform an elementwise arithmetic operation between `self` and `other`,
    /// and return the result.
    ///
    /// If their shapes disagree, `other` is broadcast to the shape of `self`.
    ///
    /// **Fail** if broadcasting isn't possible.
    fn $mth (&self, other: &Array<A, E>) -> Array<A, D>
    {
        // FIXME: Can we co-broadcast arrays here? And how?
        let mut result = Vec::<A>::with_capacity(self.dim.size());
        if self.shape() == other.shape() {
            for (x, y) in self.iter().zip(other.iter()) {
                result.push((*x). $mth (y));
            }
        } else {
            let other_iter = other.broadcast_iter_unwrap(self.dim());
            for (x, y) in self.iter().zip(other_iter) {
                result.push((*x). $mth (y));
            }
        }
        unsafe {
            Array::from_vec_dim(self.dim.clone(), result)
        }
    }
}
    );
)

impl_binary_op!(Add, add, iadd, iadd_scalar)
impl_binary_op!(Sub, sub, isub, isub_scalar)
impl_binary_op!(Mul, mul, imul, imul_scalar)
impl_binary_op!(Div, div, idiv, idiv_scalar)
impl_binary_op!(Rem, rem, irem, irem_scalar)
impl_binary_op!(BitAnd, bitand, ibitand, ibitand_scalar)
impl_binary_op!(BitOr, bitor, ibitor, ibitor_scalar)
impl_binary_op!(BitXor, bitxor, ibitxor, ibitxor_scalar)
impl_binary_op!(Shl, shl, ishl, ishl_scalar)
impl_binary_op!(Shr, shr, ishr, ishr_scalar)

impl<A: Clone + Neg<A>, D: Dimension>
Array<A, D>
{
    /// Perform an elementwise negation of `self`, *in place*.
    pub fn ineg(&mut self)
    {
        for elt in self.iter_mut() {
            *elt = (*elt).neg()
        }
    }
}

impl<A: Clone + Neg<A>, D: Dimension>
Neg<Array<A, D>> for Array<A, D>
{
    /// Perform an elementwise negation of `self` and return the result.
    fn neg(&self) -> Array<A, D>
    {
        let mut res = self.clone();
        res.ineg();
        res
    }
}

impl<A: Clone + Not<A>, D: Dimension>
Array<A, D>
{
    /// Perform an elementwise unary not of `self`, *in place*.
    pub fn inot(&mut self)
    {
        for elt in self.iter_mut() {
            *elt = (*elt).not()
        }
    }
}

impl<A: Clone + Not<A>, D: Dimension>
Not<Array<A, D>> for Array<A, D>
{
    /// Perform an elementwise unary not of `self` and return the result.
    fn not(&self) -> Array<A, D>
    {
        let mut res = self.clone();
        res.inot();
        res
    }
}

/// Base for array iterators
///
/// Iterator element type is `&'a A`.
struct Baseiter<'a, A, D> {
    ptr: *mut A,
    dim: D,
    strides: D,
    index: Option<D>,
    life: kinds::marker::ContravariantLifetime<'a>,
}

impl<'a, A, D: Dimension> Baseiter<'a, A, D>
{
    #[inline]
    fn next(&mut self) -> Option<*mut A>
    {
        let index = match self.index {
            None => return None,
            Some(ref ix) => ix.clone(),
        };
        let offset = Dimension::stride_offset(&index, &self.strides);
        self.index = self.dim.next_for(index);
        unsafe {
            Some(self.ptr.offset(offset))
        }
    }

    fn size_hint(&self) -> uint
    {
        match self.index {
            None => 0,
            Some(ref ix) => {
                let gone = self.dim.default_strides().slice().iter()
                            .zip(ix.slice().iter())
                                 .fold(0u, |s, (&a, &b)| s + a as uint * b as uint);
                self.dim.size() - gone
            }
        }
    }
}

impl<'a, A> Baseiter<'a, A, Ix>
{
    #[inline]
    fn next_back(&mut self) -> Option<*mut A>
    {
        let index = match self.index {
            None => return None,
            Some(ref ix) => ix.clone(),
        };
        self.dim -= 1;
        let offset = Dimension::stride_offset(&self.dim, &self.strides);
        if index == self.dim {
            self.index = None;
        }

        unsafe {
            Some(self.ptr.offset(offset))
        }
    }
}

impl<'a, A, D: Clone> Clone for Baseiter<'a, A, D>
{
    fn clone(&self) -> Baseiter<'a, A, D>
    {
        Baseiter {
            ptr: self.ptr,
            dim: self.dim.clone(),
            strides: self.strides.clone(),
            index: self.index.clone(),
            life: self.life
        }
    }
}

/// An iterator over the elements of an array.
///
/// Iterator element type is `&'a A`.
pub struct Elements<'a, A, D> {
    inner: Baseiter<'a, A, D>,
}

impl<'a, A, D: Clone> Clone for Elements<'a, A, D>
{
    fn clone(&self) -> Elements<'a, A, D> { Elements{inner: self.inner.clone()} }
}

impl<'a, A, D: Dimension> Iterator<&'a A> for Elements<'a, A, D>
{
    #[inline]
    fn next(&mut self) -> Option<&'a A>
    {
        unsafe {
            self.inner.next().map(|p| to_ref(p as *const _))
        }
    }

    fn size_hint(&self) -> (uint, Option<uint>)
    {
        let len = self.inner.size_hint();
        (len, Some(len))
    }
}

impl<'a, A> DoubleEndedIterator<&'a A> for Elements<'a, A, Ix>
{
    #[inline]
    fn next_back(&mut self) -> Option<&'a A>
    {
        unsafe {
            self.inner.next_back().map(|p| to_ref(p as *const _))
        }
    }
}

impl<'a, A> ExactSize<&'a A> for Elements<'a, A, Ix> { }

/// An iterator over the indexes and elements of an array.
///
/// Iterator element type is `(D, &'a A)`.
pub struct IndexedElements<'a, A, D> {
    inner: Baseiter<'a, A, D>,
}

impl<'a, A, D: Clone> Clone for IndexedElements<'a, A, D>
{
    fn clone(&self) -> IndexedElements<'a, A, D> {
        IndexedElements{inner: self.inner.clone()}
    }
}

impl<'a, A, D: Dimension> Iterator<(D, &'a A)> for IndexedElements<'a, A, D>
{
    #[inline]
    fn next(&mut self) -> Option<(D, &'a A)>
    {
        let index = match self.inner.index {
            None => return None,
            Some(ref ix) => ix.clone()
        };
        unsafe {
            match self.inner.next() {
                None => None,
                Some(p) => Some((index, to_ref(p as *const _)))
            }
        }
    }

    fn size_hint(&self) -> (uint, Option<uint>)
    {
        let len = self.inner.size_hint();
        (len, Some(len))
    }
}

/// An iterator over the elements of an array.
///
/// Iterator element type is `&'a mut A`.
pub struct ElementsMut<'a, A, D> {
    inner: Baseiter<'a, A, D>,
    nocopy: kinds::marker::NoCopy,
}

impl<'a, A, D: Dimension> Iterator<&'a mut A> for ElementsMut<'a, A, D>
{
    #[inline]
    fn next(&mut self) -> Option<&'a mut A>
    {
        unsafe {
            self.inner.next().map(|p| to_ref_mut(p))
        }
    }

    fn size_hint(&self) -> (uint, Option<uint>)
    {
        let len = self.inner.size_hint();
        (len, Some(len))
    }
}

impl<'a, A> DoubleEndedIterator<&'a mut A> for ElementsMut<'a, A, Ix>
{
    #[inline]
    fn next_back(&mut self) -> Option<&'a mut A>
    {
        unsafe {
            self.inner.next_back().map(|p| to_ref_mut(p))
        }
    }
}

/// An iterator over the indexes and elements of an array.
///
/// Iterator element type is `(D, &'a mut A)`.
pub struct IndexedElementsMut<'a, A, D> {
    inner: Baseiter<'a, A, D>,
    nocopy: kinds::marker::NoCopy,
}

impl<'a, A, D: Dimension> Iterator<(D, &'a mut A)> for IndexedElementsMut<'a, A, D>
{
    #[inline]
    fn next(&mut self) -> Option<(D, &'a mut A)>
    {
        let index = match self.inner.index {
            None => return None,
            Some(ref ix) => ix.clone()
        };
        unsafe {
            match self.inner.next() {
                None => None,
                Some(p) => Some((index, to_ref_mut(p)))
            }
        }
    }

    fn size_hint(&self) -> (uint, Option<uint>)
    {
        let len = self.inner.size_hint();
        (len, Some(len))
    }
}

/// An iterator of the indexes of an array shape.
///
/// Iterator element type is `D`.
#[deriving(Clone)]
pub struct Indexes<D> {
    dim: D,
    index: Option<D>,
}

impl<D: Dimension> Indexes<D>
{
    /// Create an iterator over the array shape `dim`.
    pub fn new(dim: D) -> Indexes<D>
    {
        Indexes {
            index: dim.first_index(),
            dim: dim,
        }
    }
}


impl<D: Dimension> Iterator<D> for Indexes<D>
{
    #[inline]
    fn next(&mut self) -> Option<D>
    {
        let index = match self.index {
            None => return None,
            Some(ref ix) => ix.clone(),
        };
        self.index = self.dim.next_for(index.clone());
        Some(index)
    }

    fn size_hint(&self) -> (uint, Option<uint>)
    {
        let l = match self.index {
            None => 0,
            Some(ref ix) => {
                let gone = self.dim.default_strides().slice().iter()
                            .zip(ix.slice().iter())
                                 .fold(0u, |s, (&a, &b)| s + a as uint * b as uint);
                self.dim.size() - gone
            }
        };
        (l, Some(l))
    }
}

<<<<<<< HEAD
=======
// [a:b:s] syntax for example [:3], [::-1]
// [0,:] -- first row of matrix
// [:,0] -- first column of matrix

#[deriving(Clone, PartialEq, Eq, Hash, Show)]
/// A slice, a description of a range of an array axis.
///
/// Fields are `begin`, `end` and `stride`, where
/// negative `begin` or `end` indexes are counted from the back
/// of the axis.
///
/// If `end` is `None`, the slice extends to the end of the axis.
///
/// ## Examples
///
/// `Si(0, None, 1)` is the full range of an axis.
/// Python equivalent is `[:]`.
///
/// `Si(a, Some(b), 2)` is every second element from `a` until `b`.
/// Python equivalent is `[a:b:2]`.
///
/// `Si(a, None, -1)` is every element, in reverse order, from `a`
/// until the end. Python equivalent is `[a::-1]`
pub struct Si(pub Ixs, pub Option<Ixs>, pub Ixs);

/// Slice value for the full range of an axis.
pub static S: Si = Si(0, None, 1);

fn abs_index(len: Ixs, index: Ixs) -> Ix {
    if index < 0 {
        (len + index) as Ix
    } else { index as Ix }
}

/// Modify dimension, strides and return data pointer offset
// FIXME: Move to Dimension trait
fn do_slices<D: Dimension>(dim: &mut D, strides: &mut D, slices: &[Si]) -> int
{
    let mut offset = 0;
    assert!(slices.len() == dim.slice().len());
    for ((dr, sr), &slc) in dim.slice_mut().mut_iter()
                            .zip(strides.slice_mut().mut_iter())
                            .zip(slices.iter())
    {
        let m = *dr;
        let mi = m as Ixs;
        let Si(b1, opt_e1, s1) = slc;
        let e1 = opt_e1.unwrap_or(mi);

        let b1 = abs_index(mi, b1);
        let mut e1 = abs_index(mi, e1);
        if e1 < b1 { e1 = b1; }

        assert!(b1 <= m);
        assert!(e1 <= m);

        let m = e1 - b1;
        // stride
        let s = (*sr) as Ixs;

        // Data pointer offset
        offset += b1 as Ixs * s;
        // Adjust for strides
        assert!(s1 != 0);
        // How to implement negative strides:
        //
        // Increase start pointer by
        // old stride * (old dim - 1)
        // to put the pointer completely in the other end
        if s1 < 0 {
            offset += (s * ((m - 1) as Ixs)) as Ixs;
        }

        let s_prim = s * s1;

        let (d, r) = num::div_rem(m, s1.abs() as Ix);
        let m_prim = d + if r > 0 { 1 } else { 0 };

        // Update dimension and stride coordinate
        *dr = m_prim;
        *sr = s_prim as Ix;
    }
    offset as int
}
>>>>>>> 3d2feece

impl<A> FromIterator<A> for Array<A, Ix>
{
    fn from_iter<I: Iterator<A>>(it: I) -> Array<A, Ix>
    {
        Array::from_iter(it)
    }
}

impl<S: hash::Writer, A: hash::Hash<S>, D: Dimension>
hash::Hash<S> for Array<A, D>
{
    fn hash(&self, state: &mut S)
    {
        self.shape().hash(state);
        for elt in self.iter() {
            elt.hash(state)
        }
    }
}<|MERGE_RESOLUTION|>--- conflicted
+++ resolved
@@ -20,12 +20,8 @@
 use std::mem;
 use std::num;
 
-<<<<<<< HEAD
 pub use dimension::{Dimension, RemoveAxis, Si, S};
-=======
-pub use dimension::{Dimension, RemoveAxis};
 pub use dimension::{d1, d2, d3};
->>>>>>> 3d2feece
 
 pub mod linalg;
 mod dimension;
@@ -1443,94 +1439,6 @@
     }
 }
 
-<<<<<<< HEAD
-=======
-// [a:b:s] syntax for example [:3], [::-1]
-// [0,:] -- first row of matrix
-// [:,0] -- first column of matrix
-
-#[deriving(Clone, PartialEq, Eq, Hash, Show)]
-/// A slice, a description of a range of an array axis.
-///
-/// Fields are `begin`, `end` and `stride`, where
-/// negative `begin` or `end` indexes are counted from the back
-/// of the axis.
-///
-/// If `end` is `None`, the slice extends to the end of the axis.
-///
-/// ## Examples
-///
-/// `Si(0, None, 1)` is the full range of an axis.
-/// Python equivalent is `[:]`.
-///
-/// `Si(a, Some(b), 2)` is every second element from `a` until `b`.
-/// Python equivalent is `[a:b:2]`.
-///
-/// `Si(a, None, -1)` is every element, in reverse order, from `a`
-/// until the end. Python equivalent is `[a::-1]`
-pub struct Si(pub Ixs, pub Option<Ixs>, pub Ixs);
-
-/// Slice value for the full range of an axis.
-pub static S: Si = Si(0, None, 1);
-
-fn abs_index(len: Ixs, index: Ixs) -> Ix {
-    if index < 0 {
-        (len + index) as Ix
-    } else { index as Ix }
-}
-
-/// Modify dimension, strides and return data pointer offset
-// FIXME: Move to Dimension trait
-fn do_slices<D: Dimension>(dim: &mut D, strides: &mut D, slices: &[Si]) -> int
-{
-    let mut offset = 0;
-    assert!(slices.len() == dim.slice().len());
-    for ((dr, sr), &slc) in dim.slice_mut().mut_iter()
-                            .zip(strides.slice_mut().mut_iter())
-                            .zip(slices.iter())
-    {
-        let m = *dr;
-        let mi = m as Ixs;
-        let Si(b1, opt_e1, s1) = slc;
-        let e1 = opt_e1.unwrap_or(mi);
-
-        let b1 = abs_index(mi, b1);
-        let mut e1 = abs_index(mi, e1);
-        if e1 < b1 { e1 = b1; }
-
-        assert!(b1 <= m);
-        assert!(e1 <= m);
-
-        let m = e1 - b1;
-        // stride
-        let s = (*sr) as Ixs;
-
-        // Data pointer offset
-        offset += b1 as Ixs * s;
-        // Adjust for strides
-        assert!(s1 != 0);
-        // How to implement negative strides:
-        //
-        // Increase start pointer by
-        // old stride * (old dim - 1)
-        // to put the pointer completely in the other end
-        if s1 < 0 {
-            offset += (s * ((m - 1) as Ixs)) as Ixs;
-        }
-
-        let s_prim = s * s1;
-
-        let (d, r) = num::div_rem(m, s1.abs() as Ix);
-        let m_prim = d + if r > 0 { 1 } else { 0 };
-
-        // Update dimension and stride coordinate
-        *dr = m_prim;
-        *sr = s_prim as Ix;
-    }
-    offset as int
-}
->>>>>>> 3d2feece
-
 impl<A> FromIterator<A> for Array<A, Ix>
 {
     fn from_iter<I: Iterator<A>>(it: I) -> Array<A, Ix>
